use std::sync::atomic::{AtomicBool, Ordering};
use std::sync::Arc;
use std::ffi::c_void;

use cocoa::appkit::{
    NSApp, NSApplication, NSApplicationActivationPolicyRegular,
    NSBackingStoreBuffered, NSWindow, NSWindowStyleMask, NSView,
    NSRunningApplication, NSApplicationActivateIgnoringOtherApps
};
use cocoa::base::{id, nil, NO};
use cocoa::foundation::{NSAutoreleasePool, NSPoint, NSRect, NSSize, NSString};
use core_foundation::runloop::{
    CFRunLoop, CFRunLoopTimer, CFRunLoopTimerContext, __CFRunLoopTimer,
    kCFRunLoopDefaultMode, 
};
use keyboard_types::KeyboardEvent;

use objc::{msg_send, runtime::Object, sel, sel_impl};

use raw_window_handle::{macos::MacOSHandle, HasRawWindowHandle, RawWindowHandle};

use crate::{
    Event, EventStatus, WindowHandler, WindowOpenOptions, WindowScalePolicy,
    WindowInfo, WindowEvent,
};

use super::view::{create_view, BASEVIEW_STATE_IVAR};
use super::keyboard::KeyboardState;

pub struct HostWindowHandle {
    handle_dropped: Arc<AtomicBool>,
    window_dropped: Arc<AtomicBool>,
}

impl HostWindowHandle {
    pub fn window_was_dropped(&self) -> bool {
        self.window_dropped.load(Ordering::Relaxed)
    }
}

impl Drop for HostWindowHandle {
    fn drop(&mut self) {
        self.handle_dropped.store(true, Ordering::Relaxed);
    }
}

pub struct HostHandle {
    handle_dropped: Arc<AtomicBool>,
    window_dropped: Arc<AtomicBool>,
}

impl HostHandle {
    pub fn new() -> (Self, HostWindowHandle) {
        let handle_dropped = Arc::new(AtomicBool::new(false));
        let window_dropped = Arc::new(AtomicBool::new(false));

        let handle = HostWindowHandle {
            handle_dropped: Arc::clone(&handle_dropped),
            window_dropped: Arc::clone(&window_dropped),
        };

        (
            Self { handle_dropped, window_dropped },
            handle
        )
    }

    pub fn handle_was_dropped(&self) -> bool {
        self.handle_dropped.load(Ordering::Relaxed)
    }
}

impl Drop for HostHandle {
    fn drop(&mut self) {
        self.window_dropped.store(true, Ordering::Relaxed);
    }
}

pub struct Window {
    /// Only set if we created the parent window, i.e. we are running in
    /// parentless mode
    ns_app: Option<id>,
    /// Only set if we created the parent window, i.e. we are running in
    /// parentless mode
    ns_window: Option<id>,
    /// Only set if we did not create the parent window
    host_handle: Option<HostHandle>,
    /// Our subclassed NSView
    ns_view: id,
    close_requested: bool,
}

impl Window {
    pub fn open_parented<P, H, B>(parent: &P, options: WindowOpenOptions, build: B) -> HostWindowHandle
    where
        P: HasRawWindowHandle,
        H: WindowHandler + 'static,
        B: FnOnce(&mut crate::Window) -> H,
        B: Send + 'static,
    {
        let pool = unsafe { NSAutoreleasePool::new(nil) };

        let handle = if let RawWindowHandle::MacOS(handle) = parent.raw_window_handle() {
            handle
        } else {
            panic!("Not a macOS window");
        };

        let ns_view = unsafe { create_view(&options) };

        let (host_handle, host_window_handle) = HostHandle::new();

        let window = Window {
            ns_app: None,
            ns_window: None,
            host_handle: Some(host_handle),
            ns_view,
            close_requested: false,
        };

        Self::init(window, build);

        unsafe {
            let _: id = msg_send![handle.ns_view as *mut Object, addSubview: ns_view];
            let () = msg_send![ns_view as id, release];

            let () = msg_send![pool, drain];
        }

        // Must drain pool before returning so retain counts are correct
        unsafe {
            let _: () = msg_send![pool, drain];
        }

        host_window_handle
    }

    pub fn open_as_if_parented<H, B>(options: WindowOpenOptions, build: B) -> (RawWindowHandle, HostWindowHandle)
    where
        H: WindowHandler + 'static,
        B: FnOnce(&mut crate::Window) -> H,
        B: Send + 'static,
    {
        let pool = unsafe { NSAutoreleasePool::new(nil) };

        let ns_view = unsafe { create_view(&options) };

        let (host_handle, host_window_handle) = HostHandle::new();

        let window = Window {
            ns_app: None,
            ns_window: None,
            host_handle: Some(host_handle),
            ns_view,
            close_requested: false,
        };

        let raw_window_handle = window.raw_window_handle();

        Self::init(window, build);

<<<<<<< HEAD
        // Must drain pool before returning so retain counts are correct
        unsafe {
            let _: () = msg_send![pool, drain];
        }

        (raw_window_handle, host_window_handle)
=======
        unsafe {
            let () = msg_send![pool, drain];
        }

        raw_window_handle
>>>>>>> 9fbfe18f
    }

    pub fn open_blocking<H, B>(options: WindowOpenOptions, build: B)
    where
        H: WindowHandler + 'static,
        B: FnOnce(&mut crate::Window) -> H,
        B: Send + 'static,
    {
        let pool = unsafe { NSAutoreleasePool::new(nil) };

        // It seems prudent to run NSApp() here before doing other
        // work. It runs [NSApplication sharedApplication], which is
        // what is run at the very start of the Xcode-generated main
        // function of a cocoa app according to:
        // https://developer.apple.com/documentation/appkit/nsapplication
        let app = unsafe { NSApp() };

        unsafe {
            app.setActivationPolicy_(
                NSApplicationActivationPolicyRegular
            );
        }

        let scaling = match options.scale {
            WindowScalePolicy::ScaleFactor(scale) => scale,
            WindowScalePolicy::SystemScaleFactor => 1.0,
        };
        
        let window_info = WindowInfo::from_logical_size(
            options.size,
            scaling
        );

        let rect = NSRect::new(
            NSPoint::new(0.0, 0.0),
            NSSize::new(
                window_info.logical_size().width as f64,
                window_info.logical_size().height as f64
            ),
        );

        let ns_window = unsafe {
            let ns_window = NSWindow::alloc(nil)
                .initWithContentRect_styleMask_backing_defer_(
                    rect,
                    NSWindowStyleMask::NSTitledWindowMask |
                    NSWindowStyleMask::NSClosableWindowMask |
                    NSWindowStyleMask::NSMiniaturizableWindowMask,
                    NSBackingStoreBuffered,
                    NO,
                );
            ns_window.center();

            // We are already releasing the window with our autorelease pool
            let _: () = msg_send![ns_window, setReleasedWhenClosed: NO];

            let title = NSString::alloc(nil)
                .init_str(&options.title)
                .autorelease();
            ns_window.setTitle_(title);

            ns_window.makeKeyAndOrderFront_(nil);

            ns_window
        };

        let ns_view = unsafe { create_view(&options) };

        let window = Window {
            ns_app: Some(app),
            ns_window: Some(ns_window),
            host_handle: None,
            ns_view,
            close_requested: false,
        };

        Self::init(window, build);

        unsafe {
            ns_window.setContentView_(ns_view);
<<<<<<< HEAD

            // Make sure app gets focus
            let current_app = NSRunningApplication::currentApplication(nil);
            current_app.activateWithOptions_(NSApplicationActivateIgnoringOtherApps);

            // Must drain pool before running app so retain counts are correct
            let _: () = msg_send![pool, drain];

=======
            let () = msg_send![ns_view as id, release];

            let () = msg_send![pool, drain];

>>>>>>> 9fbfe18f
            app.run();
        }
    }

    fn init<H, B>(
        mut window: Window,
        build: B
    )
    where H: WindowHandler + 'static,
          B: FnOnce(&mut crate::Window) -> H,
          B: Send + 'static,
    {
        let window_handler = Box::new(build(&mut crate::Window::new(&mut window)));

        let retain_count_after_build: usize = unsafe {
            msg_send![window.ns_view, retainCount]
        };

        let window_state_ptr = Box::into_raw(Box::new(WindowState {
            window,
            window_handler,
            keyboard_state: KeyboardState::new(),
            frame_timer: None,
            retain_count_after_build,
        }));

        unsafe {
            (*(*window_state_ptr).window.ns_view).set_ivar(
                BASEVIEW_STATE_IVAR,
                window_state_ptr as *mut c_void
            );

            WindowState::setup_timer(window_state_ptr);
        }
    }

    pub fn request_close(&mut self) {
        self.close_requested = true;
    }
}


pub(super) struct WindowState {
    window: Window,
    window_handler: Box<dyn WindowHandler>,
    keyboard_state: KeyboardState,
    frame_timer: Option<CFRunLoopTimer>,
    pub retain_count_after_build: usize,
}


impl WindowState {
    /// Returns a mutable reference to a WindowState from an Objective-C field
    ///
    /// Don't use this to create two simulataneous references to a single
    /// WindowState. Apparently, macOS blocks for the duration of an event,
    /// callback, meaning that this shouldn't be a problem in practice.
    pub(super) unsafe fn from_field(obj: &Object) -> &mut Self {
        let state_ptr: *mut c_void = *obj.get_ivar(BASEVIEW_STATE_IVAR);

        &mut *(state_ptr as *mut Self)
    }

    pub(super) fn trigger_event(&mut self, event: Event) -> EventStatus {
        self.window_handler
            .on_event(&mut crate::Window::new(&mut self.window), event)
    }

    pub(super) fn trigger_frame(&mut self) {
        self.window_handler
            .on_frame(&mut crate::Window::new(&mut self.window));

        // Check if the host handle was dropped
        if let Some(host_handle) = &self.window.host_handle {
            if host_handle.handle_was_dropped() {
                self.window.close_requested = false;

                unsafe {
                    self.window.ns_view.removeFromSuperview();
                }
            }
        }
        
        // Check if the user requested the window to close
        if self.window.close_requested {
            self.window.close_requested = false;

            unsafe {
                self.window.ns_view.removeFromSuperview();

                if let Some(ns_window) = self.window.ns_window.take() {
                    ns_window.close();
                }
            }
        }
    }

    pub(super) fn process_native_key_event(
        &mut self,
        event: *mut Object
    ) -> Option<KeyboardEvent> {
        self.keyboard_state.process_native_event(event)
    }

    /// Don't call until WindowState pointer is stored in view
    unsafe fn setup_timer(window_state_ptr: *mut WindowState) {
        extern "C" fn timer_callback(
            _: *mut __CFRunLoopTimer,
            window_state_ptr: *mut c_void,
        ) {
            unsafe {
                let window_state = &mut *(
                    window_state_ptr as *mut WindowState
                );

                window_state.trigger_frame();
            }
        }

        let mut timer_context = CFRunLoopTimerContext {
            version: 0,
            info: window_state_ptr as *mut c_void,
            retain: None,
            release: None,
            copyDescription: None,
        };

        let timer = CFRunLoopTimer::new(
            0.0,
            0.015,
            0,
            0,
            timer_callback,
            &mut timer_context,
        );

        CFRunLoop::get_current()
            .add_timer(&timer, kCFRunLoopDefaultMode);
        
        let window_state = &mut *(window_state_ptr);

        window_state.frame_timer = Some(timer);
    }

    /// Call when freeing view
    pub(super) unsafe fn stop(&mut self) {
        if let Some(frame_timer) = self.frame_timer.take() {
            CFRunLoop::get_current().remove_timer(&frame_timer, kCFRunLoopDefaultMode);
        }

        self.trigger_event(Event::Window(WindowEvent::WillClose));

        // If in non-parented mode, we want to also quit the app altogether
        if let Some(app) = self.window.ns_app.take() {
            app.stop_(app);
        }
    }
}


unsafe impl HasRawWindowHandle for Window {
    fn raw_window_handle(&self) -> RawWindowHandle {
        let ns_window = self.ns_window.unwrap_or(
            ::std::ptr::null_mut()
        ) as *mut c_void;

        RawWindowHandle::MacOS(MacOSHandle {
            ns_window,
            ns_view: self.ns_view as *mut c_void,
            ..MacOSHandle::empty()
        })
    }
}<|MERGE_RESOLUTION|>--- conflicted
+++ resolved
@@ -127,7 +127,6 @@
             let () = msg_send![pool, drain];
         }
 
-        // Must drain pool before returning so retain counts are correct
         unsafe {
             let _: () = msg_send![pool, drain];
         }
@@ -159,20 +158,12 @@
 
         Self::init(window, build);
 
-<<<<<<< HEAD
         // Must drain pool before returning so retain counts are correct
         unsafe {
             let _: () = msg_send![pool, drain];
         }
 
         (raw_window_handle, host_window_handle)
-=======
-        unsafe {
-            let () = msg_send![pool, drain];
-        }
-
-        raw_window_handle
->>>>>>> 9fbfe18f
     }
 
     pub fn open_blocking<H, B>(options: WindowOpenOptions, build: B)
@@ -253,21 +244,11 @@
 
         unsafe {
             ns_window.setContentView_(ns_view);
-<<<<<<< HEAD
-
-            // Make sure app gets focus
-            let current_app = NSRunningApplication::currentApplication(nil);
-            current_app.activateWithOptions_(NSApplicationActivateIgnoringOtherApps);
-
-            // Must drain pool before running app so retain counts are correct
-            let _: () = msg_send![pool, drain];
-
-=======
+
             let () = msg_send![ns_view as id, release];
 
             let () = msg_send![pool, drain];
 
->>>>>>> 9fbfe18f
             app.run();
         }
     }
