use std::sync::atomic::{AtomicBool, Ordering};
use std::sync::Arc;
use std::ffi::c_void;

<<<<<<< HEAD
use cocoa::appkit::{NSApp, NSApplication, NSApplicationActivationPolicyRegular, NSBackingStoreBuffered, NSWindow, NSWindowStyleMask};
=======
use cocoa::appkit::{
    NSApp, NSApplication, NSApplicationActivationPolicyRegular, NSBackingStoreBuffered, NSWindow,
    NSWindowStyleMask,
};
>>>>>>> 2a894c6b
use cocoa::base::{id, nil, NO};
use cocoa::foundation::{NSAutoreleasePool, NSPoint, NSRect, NSSize, NSString};
use core_foundation::runloop::{
    CFRunLoop, CFRunLoopTimer, CFRunLoopTimerContext, __CFRunLoopTimer, kCFRunLoopDefaultMode,
};
use keyboard_types::KeyboardEvent;

use objc::{msg_send, runtime::Object, sel, sel_impl};

use raw_window_handle::{macos::MacOSHandle, HasRawWindowHandle, RawWindowHandle};

<<<<<<< HEAD
use crate::{
    Event, EventStatus, WindowHandler, WindowOpenOptions, WindowScalePolicy,
    WindowInfo, WindowEvent,
};
=======
use crate::{Event, EventStatus, WindowHandler, WindowInfo, WindowOpenOptions, WindowScalePolicy};
>>>>>>> 2a894c6b

use super::keyboard::KeyboardState;
<<<<<<< HEAD

pub struct ChildWindowHandle {
    parent_dropped: Arc<AtomicBool>,
    child_window_dropped: Arc<AtomicBool>,
}

impl ChildWindowHandle {
    pub fn window_was_dropped(&self) -> bool {
        self.child_window_dropped.load(Ordering::Relaxed)
    }
}

impl Drop for ChildWindowHandle {
    fn drop(&mut self) {
        self.parent_dropped.store(true, Ordering::Relaxed);
    }
}

struct ParentHandle {
    _parent_dropped: Arc<AtomicBool>,
    child_window_dropped: Arc<AtomicBool>,
}

impl ParentHandle {
    pub fn new() -> (Self, ChildWindowHandle) {
        let parent_dropped = Arc::new(AtomicBool::new(false));
        let child_window_dropped = Arc::new(AtomicBool::new(false));

        let handle = ChildWindowHandle {
            parent_dropped: Arc::clone(&parent_dropped),
            child_window_dropped: Arc::clone(&child_window_dropped),
        };

        (
            Self { _parent_dropped: parent_dropped, child_window_dropped },
            handle
        )
    }

    /*
    pub fn parent_did_drop(&self) -> bool {
        self.parent_dropped.load(Ordering::Relaxed)
    }
    */
}

impl Drop for ParentHandle {
    fn drop(&mut self) {
        self.child_window_dropped.store(true, Ordering::Relaxed);
    }
}
=======
use super::view::{create_view, BASEVIEW_STATE_IVAR};
>>>>>>> 2a894c6b

pub struct Window {
    /// Only set if we created the parent window, i.e. we are running in
    /// parentless mode
    ns_app: Option<id>,
    /// Only set if we created the parent window, i.e. we are running in
    /// parentless mode
    ns_window: Option<id>,
    /// Our subclassed NSView
    ns_view: id,
    close_requested: bool,
}

impl Window {
    pub fn open_parented<P, H, B>(parent: &P, options: WindowOpenOptions, build: B) -> ChildWindowHandle
    where
        P: HasRawWindowHandle,
        H: WindowHandler + 'static,
        B: FnOnce(&mut crate::Window) -> H,
        B: Send + 'static,
    {
        let pool = unsafe { NSAutoreleasePool::new(nil) };

        let handle = if let RawWindowHandle::MacOS(handle) = parent.raw_window_handle() {
            handle
        } else {
            panic!("Not a macOS window");
        };

        let ns_view = unsafe { create_view(&options) };

<<<<<<< HEAD
        let (parent_handle, child_window_handle) = ParentHandle::new();

        let window = Window {
            ns_app: None,
            ns_window: None,
            ns_view,
            close_requested: false,
        };
=======
        let window = Window { ns_window: None, ns_view };
>>>>>>> 2a894c6b

        Self::init(window, build, Some(parent_handle));

        unsafe {
            let _: id = msg_send![handle.ns_view as *mut Object, addSubview: ns_view];
            let () = msg_send![ns_view as id, release];

            let () = msg_send![pool, drain];
        }

        child_window_handle
    }

    pub fn open_as_if_parented<H, B>(options: WindowOpenOptions, build: B) -> (RawWindowHandle, ChildWindowHandle)
    where
        H: WindowHandler + 'static,
        B: FnOnce(&mut crate::Window) -> H,
        B: Send + 'static,
    {
        let pool = unsafe { NSAutoreleasePool::new(nil) };

        let ns_view = unsafe { create_view(&options) };

<<<<<<< HEAD
        let window = Window {
            ns_app: None,
            ns_window: None,
            ns_view,
            close_requested: false,
        };
=======
        let window = Window { ns_window: None, ns_view };
>>>>>>> 2a894c6b

        let raw_window_handle = window.raw_window_handle();

        let (parent_handle, child_window_handle) = ParentHandle::new();

        Self::init(window, build, Some(parent_handle));

        unsafe {
            let () = msg_send![pool, drain];
        }

        (raw_window_handle, child_window_handle)
    }

    pub fn open_blocking<H, B>(options: WindowOpenOptions, build: B)
    where
        H: WindowHandler + 'static,
        B: FnOnce(&mut crate::Window) -> H,
        B: Send + 'static,
    {
        let pool = unsafe { NSAutoreleasePool::new(nil) };

        // It seems prudent to run NSApp() here before doing other
        // work. It runs [NSApplication sharedApplication], which is
        // what is run at the very start of the Xcode-generated main
        // function of a cocoa app according to:
        // https://developer.apple.com/documentation/appkit/nsapplication
        let app = unsafe { NSApp() };

        unsafe {
            app.setActivationPolicy_(NSApplicationActivationPolicyRegular);
        }

        let scaling = match options.scale {
            WindowScalePolicy::ScaleFactor(scale) => scale,
            WindowScalePolicy::SystemScaleFactor => 1.0,
        };

        let window_info = WindowInfo::from_logical_size(options.size, scaling);

        let rect = NSRect::new(
            NSPoint::new(0.0, 0.0),
            NSSize::new(
                window_info.logical_size().width as f64,
                window_info.logical_size().height as f64,
            ),
        );

        let ns_window = unsafe {
<<<<<<< HEAD
            let ns_window = NSWindow::alloc(nil)
                .initWithContentRect_styleMask_backing_defer_(
                    rect,
                    NSWindowStyleMask::NSTitledWindowMask |
                    NSWindowStyleMask::NSClosableWindowMask |
                    NSWindowStyleMask::NSMiniaturizableWindowMask,
                    NSBackingStoreBuffered,
                    NO,
                );
=======
            let ns_window = NSWindow::alloc(nil).initWithContentRect_styleMask_backing_defer_(
                rect,
                NSWindowStyleMask::NSTitledWindowMask,
                NSBackingStoreBuffered,
                NO,
            );
>>>>>>> 2a894c6b
            ns_window.center();

            let title = NSString::alloc(nil).init_str(&options.title).autorelease();
            ns_window.setTitle_(title);

            ns_window.makeKeyAndOrderFront_(nil);

            ns_window
        };

        let ns_view = unsafe { create_view(&options) };

<<<<<<< HEAD
        let window = Window {
            ns_app: Some(app),
            ns_window: Some(ns_window),
            ns_view,
            close_requested: false,
        };
=======
        let window = Window { ns_window: Some(ns_window), ns_view };
>>>>>>> 2a894c6b

        Self::init(window, build, None);

        unsafe {
            ns_window.setContentView_(ns_view);

            let () = msg_send![ns_view as id, release];
            let () = msg_send![pool, drain];

            app.run();
        }
    }

<<<<<<< HEAD
    fn init<H, B>(
        mut window: Window,
        build: B,
        parent_handle: Option<ParentHandle>,
    )
    where H: WindowHandler + 'static,
          B: FnOnce(&mut crate::Window) -> H,
          B: Send + 'static,
=======
    fn init<H, B>(mut window: Window, build: B)
    where
        H: WindowHandler + 'static,
        B: FnOnce(&mut crate::Window) -> H,
        B: Send + 'static,
>>>>>>> 2a894c6b
    {
        let window_handler = Box::new(build(&mut crate::Window::new(&mut window)));

        let retain_count_after_build: usize = unsafe { msg_send![window.ns_view, retainCount] };

        let window_state_ptr = Box::into_raw(Box::new(WindowState {
            window,
            window_handler,
            keyboard_state: KeyboardState::new(),
            frame_timer: None,
            retain_count_after_build,
            _parent_handle: parent_handle,
        }));

        unsafe {
            (*(*window_state_ptr).window.ns_view)
                .set_ivar(BASEVIEW_STATE_IVAR, window_state_ptr as *mut c_void);

            WindowState::setup_timer(window_state_ptr);
        }
    }

    pub fn request_close(&mut self) {
        self.close_requested = true;
    }
}

pub(super) struct WindowState {
    window: Window,
    window_handler: Box<dyn WindowHandler>,
    keyboard_state: KeyboardState,
    frame_timer: Option<CFRunLoopTimer>,
    _parent_handle: Option<ParentHandle>,
    pub retain_count_after_build: usize,
}

impl WindowState {
    /// Returns a mutable reference to a WindowState from an Objective-C field
    ///
    /// Don't use this to create two simulataneous references to a single
    /// WindowState. Apparently, macOS blocks for the duration of an event,
    /// callback, meaning that this shouldn't be a problem in practice.
    pub(super) unsafe fn from_field(obj: &Object) -> &mut Self {
        let state_ptr: *mut c_void = *obj.get_ivar(BASEVIEW_STATE_IVAR);

        &mut *(state_ptr as *mut Self)
    }

    pub(super) fn trigger_event(&mut self, event: Event) -> EventStatus {
        self.window_handler.on_event(&mut crate::Window::new(&mut self.window), event)
    }

    pub(super) fn trigger_frame(&mut self) {
<<<<<<< HEAD
        self.window_handler
            .on_frame(&mut crate::Window::new(&mut self.window));
        
        let mut do_close = false;

        /* FIXME: Is it even necessary to check if the parent dropped the handle
        // in MacOS?
        // Check if the parent handle was dropped
        if let Some(parent_handle) = &self.parent_handle {
            if parent_handle.parent_did_drop() {
                do_close = true;
                self.window.close_requested = false;
            }
        }
        */
        
        // Check if the user requested the window to close
        if self.window.close_requested {
            do_close = true;
            self.window.close_requested = false;
        }

        if do_close {
            unsafe {
                if let Some(ns_window) = self.window.ns_window.take() {
                    ns_window.close();
                } else {
                    // FIXME: How do we close a non-parented window? Is this even
                    // possible in a DAW host usecase?
                }
            }
        }
=======
        self.window_handler.on_frame(&mut crate::Window::new(&mut self.window));
>>>>>>> 2a894c6b
    }

    pub(super) fn process_native_key_event(&mut self, event: *mut Object) -> Option<KeyboardEvent> {
        self.keyboard_state.process_native_event(event)
    }

    /// Don't call until WindowState pointer is stored in view
    unsafe fn setup_timer(window_state_ptr: *mut WindowState) {
        extern "C" fn timer_callback(_: *mut __CFRunLoopTimer, window_state_ptr: *mut c_void) {
            unsafe {
                let window_state = &mut *(window_state_ptr as *mut WindowState);

                window_state.trigger_frame();
            }
        }

        let mut timer_context = CFRunLoopTimerContext {
            version: 0,
            info: window_state_ptr as *mut c_void,
            retain: None,
            release: None,
            copyDescription: None,
        };

        let timer = CFRunLoopTimer::new(0.0, 0.015, 0, 0, timer_callback, &mut timer_context);

        CFRunLoop::get_current().add_timer(&timer, kCFRunLoopDefaultMode);

        let window_state = &mut *(window_state_ptr);

        window_state.frame_timer = Some(timer);
    }

    /// Call when freeing view
    pub(super) unsafe fn stop(&mut self) {
        if let Some(frame_timer) = self.frame_timer.take() {
            CFRunLoop::get_current().remove_timer(&frame_timer, kCFRunLoopDefaultMode);
        }

        self.trigger_event(Event::Window(WindowEvent::WillClose));

        // If in non-parented mode, we want to also quit the app altogether
        if let Some(app) = self.window.ns_app.take() {
            app.stop_(app);
        }
    }
}

unsafe impl HasRawWindowHandle for Window {
    fn raw_window_handle(&self) -> RawWindowHandle {
        let ns_window = self.ns_window.unwrap_or(::std::ptr::null_mut()) as *mut c_void;

        RawWindowHandle::MacOS(MacOSHandle {
            ns_window,
            ns_view: self.ns_view as *mut c_void,
            ..MacOSHandle::empty()
        })
    }
}<|MERGE_RESOLUTION|>--- conflicted
+++ resolved
@@ -2,14 +2,10 @@
 use std::sync::Arc;
 use std::ffi::c_void;
 
-<<<<<<< HEAD
-use cocoa::appkit::{NSApp, NSApplication, NSApplicationActivationPolicyRegular, NSBackingStoreBuffered, NSWindow, NSWindowStyleMask};
-=======
 use cocoa::appkit::{
     NSApp, NSApplication, NSApplicationActivationPolicyRegular, NSBackingStoreBuffered, NSWindow,
     NSWindowStyleMask,
 };
->>>>>>> 2a894c6b
 use cocoa::base::{id, nil, NO};
 use cocoa::foundation::{NSAutoreleasePool, NSPoint, NSRect, NSSize, NSString};
 use core_foundation::runloop::{
@@ -21,17 +17,9 @@
 
 use raw_window_handle::{macos::MacOSHandle, HasRawWindowHandle, RawWindowHandle};
 
-<<<<<<< HEAD
-use crate::{
-    Event, EventStatus, WindowHandler, WindowOpenOptions, WindowScalePolicy,
-    WindowInfo, WindowEvent,
-};
-=======
 use crate::{Event, EventStatus, WindowHandler, WindowInfo, WindowOpenOptions, WindowScalePolicy};
->>>>>>> 2a894c6b
 
 use super::keyboard::KeyboardState;
-<<<<<<< HEAD
 
 pub struct ChildWindowHandle {
     parent_dropped: Arc<AtomicBool>,
@@ -83,9 +71,6 @@
         self.child_window_dropped.store(true, Ordering::Relaxed);
     }
 }
-=======
-use super::view::{create_view, BASEVIEW_STATE_IVAR};
->>>>>>> 2a894c6b
 
 pub struct Window {
     /// Only set if we created the parent window, i.e. we are running in
@@ -117,7 +102,6 @@
 
         let ns_view = unsafe { create_view(&options) };
 
-<<<<<<< HEAD
         let (parent_handle, child_window_handle) = ParentHandle::new();
 
         let window = Window {
@@ -126,9 +110,6 @@
             ns_view,
             close_requested: false,
         };
-=======
-        let window = Window { ns_window: None, ns_view };
->>>>>>> 2a894c6b
 
         Self::init(window, build, Some(parent_handle));
 
@@ -152,16 +133,12 @@
 
         let ns_view = unsafe { create_view(&options) };
 
-<<<<<<< HEAD
         let window = Window {
             ns_app: None,
             ns_window: None,
             ns_view,
             close_requested: false,
         };
-=======
-        let window = Window { ns_window: None, ns_view };
->>>>>>> 2a894c6b
 
         let raw_window_handle = window.raw_window_handle();
 
@@ -211,7 +188,6 @@
         );
 
         let ns_window = unsafe {
-<<<<<<< HEAD
             let ns_window = NSWindow::alloc(nil)
                 .initWithContentRect_styleMask_backing_defer_(
                     rect,
@@ -221,14 +197,6 @@
                     NSBackingStoreBuffered,
                     NO,
                 );
-=======
-            let ns_window = NSWindow::alloc(nil).initWithContentRect_styleMask_backing_defer_(
-                rect,
-                NSWindowStyleMask::NSTitledWindowMask,
-                NSBackingStoreBuffered,
-                NO,
-            );
->>>>>>> 2a894c6b
             ns_window.center();
 
             let title = NSString::alloc(nil).init_str(&options.title).autorelease();
@@ -241,16 +209,12 @@
 
         let ns_view = unsafe { create_view(&options) };
 
-<<<<<<< HEAD
         let window = Window {
             ns_app: Some(app),
             ns_window: Some(ns_window),
             ns_view,
             close_requested: false,
         };
-=======
-        let window = Window { ns_window: Some(ns_window), ns_view };
->>>>>>> 2a894c6b
 
         Self::init(window, build, None);
 
@@ -264,7 +228,6 @@
         }
     }
 
-<<<<<<< HEAD
     fn init<H, B>(
         mut window: Window,
         build: B,
@@ -273,13 +236,6 @@
     where H: WindowHandler + 'static,
           B: FnOnce(&mut crate::Window) -> H,
           B: Send + 'static,
-=======
-    fn init<H, B>(mut window: Window, build: B)
-    where
-        H: WindowHandler + 'static,
-        B: FnOnce(&mut crate::Window) -> H,
-        B: Send + 'static,
->>>>>>> 2a894c6b
     {
         let window_handler = Box::new(build(&mut crate::Window::new(&mut window)));
 
@@ -333,7 +289,6 @@
     }
 
     pub(super) fn trigger_frame(&mut self) {
-<<<<<<< HEAD
         self.window_handler
             .on_frame(&mut crate::Window::new(&mut self.window));
         
@@ -366,9 +321,6 @@
                 }
             }
         }
-=======
-        self.window_handler.on_frame(&mut crate::Window::new(&mut self.window));
->>>>>>> 2a894c6b
     }
 
     pub(super) fn process_native_key_event(&mut self, event: *mut Object) -> Option<KeyboardEvent> {
