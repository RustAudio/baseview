// Copyright 2020 The Druid Authors.
//
// Licensed under the Apache License, Version 2.0 (the "License");
// you may not use this file except in compliance with the License.
// You may obtain a copy of the License at
//
//     http://www.apache.org/licenses/LICENSE-2.0
//
// Unless required by applicable law or agreed to in writing, software
// distributed under the License is distributed on an "AS IS" BASIS,
// WITHOUT WARRANTIES OR CONDITIONS OF ANY KIND, either express or implied.
// See the License for the specific language governing permissions and
// limitations under the License.

// Baseview modifications to druid code:
// - move from_nsstring function to this file
// - update imports, paths etc

//! Conversion of platform keyboard event into cross-platform event.

use cocoa::appkit::{NSEvent, NSEventModifierFlags, NSEventType};
use cocoa::base::id;
use cocoa::foundation::NSString;
use keyboard_types::{Code, Key, KeyState, KeyboardEvent, Modifiers};
use objc::{msg_send, sel, sel_impl};

use crate::keyboard::code_to_location;

pub(crate) fn from_nsstring(s: id) -> String {
    unsafe {
        let slice = std::slice::from_raw_parts(s.UTF8String() as *const _, s.len());
        let result = std::str::from_utf8_unchecked(slice);
        result.into()
    }
}

/// State for processing of keyboard events.
///
/// This needs to be stateful for proper processing of dead keys. The current
/// implementation is somewhat primitive and is not based on IME; in the future
/// when IME is implemented, it will need to be redone somewhat, letting the IME
/// be the authoritative source of truth for Unicode string values of keys.
///
/// Most of the logic in this module is adapted from Mozilla, and in particular
/// TextInputHandler.mm.
pub(crate) struct KeyboardState {
    last_mods: NSEventModifierFlags,
}

/// Convert a macOS platform key code (keyCode field of NSEvent).
///
/// The primary source for this mapping is:
/// https://developer.mozilla.org/en-US/docs/Web/API/KeyboardEvent/code/code_values
///
/// It should also match up with CODE_MAP_MAC bindings in
/// NativeKeyToDOMCodeName.h.
fn key_code_to_code(key_code: u16) -> Code {
    match key_code {
        0x00 => Code::KeyA,
        0x01 => Code::KeyS,
        0x02 => Code::KeyD,
        0x03 => Code::KeyF,
        0x04 => Code::KeyH,
        0x05 => Code::KeyG,
        0x06 => Code::KeyZ,
        0x07 => Code::KeyX,
        0x08 => Code::KeyC,
        0x09 => Code::KeyV,
        0x0a => Code::IntlBackslash,
        0x0b => Code::KeyB,
        0x0c => Code::KeyQ,
        0x0d => Code::KeyW,
        0x0e => Code::KeyE,
        0x0f => Code::KeyR,
        0x10 => Code::KeyY,
        0x11 => Code::KeyT,
        0x12 => Code::Digit1,
        0x13 => Code::Digit2,
        0x14 => Code::Digit3,
        0x15 => Code::Digit4,
        0x16 => Code::Digit6,
        0x17 => Code::Digit5,
        0x18 => Code::Equal,
        0x19 => Code::Digit9,
        0x1a => Code::Digit7,
        0x1b => Code::Minus,
        0x1c => Code::Digit8,
        0x1d => Code::Digit0,
        0x1e => Code::BracketRight,
        0x1f => Code::KeyO,
        0x20 => Code::KeyU,
        0x21 => Code::BracketLeft,
        0x22 => Code::KeyI,
        0x23 => Code::KeyP,
        0x24 => Code::Enter,
        0x25 => Code::KeyL,
        0x26 => Code::KeyJ,
        0x27 => Code::Quote,
        0x28 => Code::KeyK,
        0x29 => Code::Semicolon,
        0x2a => Code::Backslash,
        0x2b => Code::Comma,
        0x2c => Code::Slash,
        0x2d => Code::KeyN,
        0x2e => Code::KeyM,
        0x2f => Code::Period,
        0x30 => Code::Tab,
        0x31 => Code::Space,
        0x32 => Code::Backquote,
        0x33 => Code::Backspace,
        0x34 => Code::NumpadEnter,
        0x35 => Code::Escape,
        0x36 => Code::MetaRight,
        0x37 => Code::MetaLeft,
        0x38 => Code::ShiftLeft,
        0x39 => Code::CapsLock,
        // Note: in the linked source doc, this is "OSLeft"
        0x3a => Code::AltLeft,
        0x3b => Code::ControlLeft,
        0x3c => Code::ShiftRight,
        // Note: in the linked source doc, this is "OSRight"
        0x3d => Code::AltRight,
        0x3e => Code::ControlRight,
        0x3f => Code::Fn, // No events fired
        //0x40 => Code::F17,
        0x41 => Code::NumpadDecimal,
        0x43 => Code::NumpadMultiply,
        0x45 => Code::NumpadAdd,
        0x47 => Code::NumLock,
        0x48 => Code::AudioVolumeUp,
        0x49 => Code::AudioVolumeDown,
        0x4a => Code::AudioVolumeMute,
        0x4b => Code::NumpadDivide,
        0x4c => Code::NumpadEnter,
        0x4e => Code::NumpadSubtract,
        //0x4f => Code::F18,
        //0x50 => Code::F19,
        0x51 => Code::NumpadEqual,
        0x52 => Code::Numpad0,
        0x53 => Code::Numpad1,
        0x54 => Code::Numpad2,
        0x55 => Code::Numpad3,
        0x56 => Code::Numpad4,
        0x57 => Code::Numpad5,
        0x58 => Code::Numpad6,
        0x59 => Code::Numpad7,
        //0x5a => Code::F20,
        0x5b => Code::Numpad8,
        0x5c => Code::Numpad9,
        0x5d => Code::IntlYen,
        0x5e => Code::IntlRo,
        0x5f => Code::NumpadComma,
        0x60 => Code::F5,
        0x61 => Code::F6,
        0x62 => Code::F7,
        0x63 => Code::F3,
        0x64 => Code::F8,
        0x65 => Code::F9,
        0x66 => Code::Lang2,
        0x67 => Code::F11,
        0x68 => Code::Lang1,
        // Note: this is listed as F13, but in testing with a standard
        // USB kb, this the code produced by PrtSc.
        0x69 => Code::PrintScreen,
        //0x6a => Code::F16,
        //0x6b => Code::F14,
        0x6d => Code::F10,
        0x6e => Code::ContextMenu,
        0x6f => Code::F12,
        //0x71 => Code::F15,
        0x72 => Code::Help,
        0x73 => Code::Home,
        0x74 => Code::PageUp,
        0x75 => Code::Delete,
        0x76 => Code::F4,
        0x77 => Code::End,
        0x78 => Code::F2,
        0x79 => Code::PageDown,
        0x7a => Code::F1,
        0x7b => Code::ArrowLeft,
        0x7c => Code::ArrowRight,
        0x7d => Code::ArrowDown,
        0x7e => Code::ArrowUp,
        _ => Code::Unidentified,
    }
}

/// Convert code to key.
///
/// On macOS, for non-printable keys, the keyCode we get from the event serves is
/// really more of a key than a physical scan code.
///
/// When this function returns None, the code can be considered printable.
///
/// The logic for this function is derived from KEY_MAP_COCOA bindings in
/// NativeKeyToDOMKeyName.h.
fn code_to_key(code: Code) -> Option<Key> {
    Some(match code {
        Code::Escape => Key::Escape,
        Code::ShiftLeft | Code::ShiftRight => Key::Shift,
        Code::AltLeft | Code::AltRight => Key::Alt,
        Code::MetaLeft | Code::MetaRight => Key::Meta,
        Code::ControlLeft | Code::ControlRight => Key::Control,
        Code::CapsLock => Key::CapsLock,
        // kVK_ANSI_KeypadClear
        Code::NumLock => Key::Clear,
        Code::Fn => Key::Fn,
        Code::F1 => Key::F1,
        Code::F2 => Key::F2,
        Code::F3 => Key::F3,
        Code::F4 => Key::F4,
        Code::F5 => Key::F5,
        Code::F6 => Key::F6,
        Code::F7 => Key::F7,
        Code::F8 => Key::F8,
        Code::F9 => Key::F9,
        Code::F10 => Key::F10,
        Code::F11 => Key::F11,
        Code::F12 => Key::F12,
        Code::Pause => Key::Pause,
        Code::ScrollLock => Key::ScrollLock,
        Code::PrintScreen => Key::PrintScreen,
        Code::Insert => Key::Insert,
        Code::Delete => Key::Delete,
        Code::Tab => Key::Tab,
        Code::Backspace => Key::Backspace,
        Code::ContextMenu => Key::ContextMenu,
        // kVK_JIS_Kana
        Code::Lang1 => Key::KanjiMode,
        // kVK_JIS_Eisu
        Code::Lang2 => Key::Eisu,
        Code::Home => Key::Home,
        Code::End => Key::End,
        Code::PageUp => Key::PageUp,
        Code::PageDown => Key::PageDown,
        Code::ArrowLeft => Key::ArrowLeft,
        Code::ArrowRight => Key::ArrowRight,
        Code::ArrowUp => Key::ArrowUp,
        Code::ArrowDown => Key::ArrowDown,
        Code::Enter => Key::Enter,
        Code::NumpadEnter => Key::Enter,
        Code::Help => Key::Help,
        _ => return None,
    })
}

fn is_valid_key(s: &str) -> bool {
    match s.chars().next() {
        None => false,
        Some(c) => c >= ' ' && c != '\x7f' && !('\u{e000}'..'\u{f900}').contains(&c),
    }
}

fn is_modifier_code(code: Code) -> bool {
    matches!(
        code,
        Code::ShiftLeft
            | Code::ShiftRight
            | Code::AltLeft
            | Code::AltRight
            | Code::ControlLeft
            | Code::ControlRight
            | Code::MetaLeft
            | Code::MetaRight
            | Code::CapsLock
            | Code::Help
    )
}

impl KeyboardState {
    pub(crate) fn new() -> KeyboardState {
        let last_mods = NSEventModifierFlags::empty();
        KeyboardState { last_mods }
    }

    pub(crate) fn process_native_event(&mut self, event: id) -> Option<KeyboardEvent> {
        unsafe {
            let event_type = event.eventType();
            let key_code = event.keyCode();
            let code = key_code_to_code(key_code);
            let location = code_to_location(code);
            let raw_mods = event.modifierFlags();
            let modifiers = make_modifiers(raw_mods);
            let state = match event_type {
                NSEventType::NSKeyDown => KeyState::Down,
                NSEventType::NSKeyUp => KeyState::Up,
                NSEventType::NSFlagsChanged => {
                    // We use `bits` here because we want to distinguish the
                    // device dependent bits (when both left and right keys
                    // may be pressed, for example).
                    let any_down = raw_mods.bits() & !self.last_mods.bits();
                    self.last_mods = raw_mods;
                    if is_modifier_code(code) {
                        if any_down == 0 {
                            KeyState::Up
                        } else {
                            KeyState::Down
                        }
                    } else {
                        // HandleFlagsChanged has some logic for this; it might
                        // happen when an app is deactivated by Command-Tab. In
                        // that case, the best thing to do is synthesize the event
                        // from the modifiers. But a challenge there is that we
                        // might get multiple events.
                        return None;
                    }
                }
                _ => unreachable!(),
            };
            let is_composing = false;
            let repeat: bool = event_type == NSEventType::NSKeyDown && msg_send![event, isARepeat];
            let key = if let Some(key) = code_to_key(code) {
                key
            } else {
                let characters = from_nsstring(event.characters());
                if is_valid_key(&characters) {
                    Key::Character(characters)
                } else {
                    let chars_ignoring = from_nsstring(event.charactersIgnoringModifiers());
                    if is_valid_key(&chars_ignoring) {
                        Key::Character(chars_ignoring)
                    } else {
                        // There may be more heroic things we can do here.
                        Key::Unidentified
                    }
                }
            };
<<<<<<< HEAD
            let event = KeyboardEvent {
                state,
                key,
                code,
                location,
                modifiers,
                repeat,
                is_composing,
            };
=======
            let event =
                KeyboardEvent { code, key, location, modifiers, state, is_composing, repeat };
>>>>>>> a8010016
            Some(event)
        }
    }
}

const MODIFIER_MAP: &[(NSEventModifierFlags, Modifiers)] = &[
    (NSEventModifierFlags::NSShiftKeyMask, Modifiers::SHIFT),
    (NSEventModifierFlags::NSAlternateKeyMask, Modifiers::ALT),
    (NSEventModifierFlags::NSControlKeyMask, Modifiers::CONTROL),
    (NSEventModifierFlags::NSCommandKeyMask, Modifiers::META),
    (NSEventModifierFlags::NSAlphaShiftKeyMask, Modifiers::CAPS_LOCK),
];

pub(crate) fn make_modifiers(raw: NSEventModifierFlags) -> Modifiers {
    let mut modifiers = Modifiers::empty();
    for &(flags, mods) in MODIFIER_MAP {
        if raw.contains(flags) {
            modifiers |= mods;
        }
    }
    modifiers
}<|MERGE_RESOLUTION|>--- conflicted
+++ resolved
@@ -325,7 +325,6 @@
                     }
                 }
             };
-<<<<<<< HEAD
             let event = KeyboardEvent {
                 state,
                 key,
@@ -335,10 +334,6 @@
                 repeat,
                 is_composing,
             };
-=======
-            let event =
-                KeyboardEvent { code, key, location, modifiers, state, is_composing, repeat };
->>>>>>> a8010016
             Some(event)
         }
     }
