--- conflicted
+++ resolved
@@ -168,11 +168,7 @@
 ) -> Option<LRESULT> {
     match msg {
         WM_MOUSEMOVE => {
-<<<<<<< HEAD
-            let mut window = window_state.create_window();
-            let mut window = crate::Window::new(&mut window);
-            let mut handler = window_state.handler.borrow_mut();
-            let handler = handler.as_mut().unwrap();
+            let mut window = crate::Window::new(window_state.create_window());
 
             let mut mouse_was_outside_window = window_state.mouse_was_outside_window.borrow_mut();
             if *mouse_was_outside_window {
@@ -190,11 +186,8 @@
                 *mouse_was_outside_window = false;
 
                 let enter_event = Event::Mouse(MouseEvent::CursorEntered);
-                handler.on_event(&mut window, enter_event);
-            }
-=======
-            let mut window = crate::Window::new(window_state.create_window());
->>>>>>> 2c1b1a7b
+                window_state.handler.borrow_mut().as_mut().unwrap().on_event(&mut window, enter_event);
+            }
 
             let x = (lparam & 0xFFFF) as i16 as i32;
             let y = ((lparam >> 16) & 0xFFFF) as i16 as i32;
@@ -208,13 +201,12 @@
                     .borrow()
                     .get_modifiers_from_mouse_wparam(wparam),
             });
-            handler.on_event(&mut window, move_event);
+            window_state.handler.borrow_mut().as_mut().unwrap().on_event(&mut window, move_event);
             Some(0)
         }
 
         WM_MOUSELEAVE => {
-            let mut window = window_state.create_window();
-            let mut window = crate::Window::new(&mut window);
+            let mut window = crate::Window::new(window_state.create_window());
             let event = Event::Mouse(MouseEvent::CursorLeft);
             window_state.handler.borrow_mut().as_mut().unwrap().on_event(&mut window, event);
 
