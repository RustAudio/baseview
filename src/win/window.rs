--- conflicted
+++ resolved
@@ -4,21 +4,6 @@
 use winapi::um::combaseapi::CoCreateGuid;
 use winapi::um::winnt::LPCSTR;
 use winapi::um::winuser::{
-<<<<<<< HEAD
-    AdjustWindowRectEx, CreateWindowExW, DefWindowProcW, DispatchMessageW,
-    GetMessageW, GetWindowLongPtrW, PostMessageW, RegisterClassW, SetTimer,
-    SetWindowLongPtrW, TranslateMessage, UnregisterClassW, LoadCursorW,
-    DestroyWindow, SetProcessDpiAwarenessContext, SetWindowPos,
-    GetDpiForWindow, RegisterWindowMessageA,
-    CS_OWNDC, GWLP_USERDATA, IDC_ARROW,
-    MSG, WM_CLOSE, WM_CREATE, WM_MOUSEMOVE, WM_MOUSEWHEEL, WHEEL_DELTA, WM_SHOWWINDOW, WM_TIMER, 
-    WM_NCDESTROY, WNDCLASSW, WS_CAPTION, WS_CHILD, WS_CLIPSIBLINGS, WS_MAXIMIZEBOX, WS_MINIMIZEBOX,
-    WS_POPUPWINDOW, WS_SIZEBOX, WS_VISIBLE, WM_DPICHANGED, WM_CHAR, WM_SYSCHAR, WM_KEYDOWN,
-    WM_SYSKEYDOWN, WM_KEYUP, WM_SYSKEYUP, WM_INPUTLANGCHANGE, WM_SIZE,
-    GET_XBUTTON_WPARAM, WM_LBUTTONDOWN, WM_LBUTTONUP, WM_MBUTTONDOWN, WM_MBUTTONUP,
-    WM_RBUTTONDOWN, WM_RBUTTONUP, WM_XBUTTONDOWN, WM_XBUTTONUP, XBUTTON1, XBUTTON2,
-    SetCapture, GetCapture, ReleaseCapture, IsWindow, SWP_NOZORDER, SWP_NOMOVE
-=======
     AdjustWindowRectEx, CreateWindowExW, DefWindowProcW, DestroyWindow, DispatchMessageW,
     GetCapture, GetDpiForWindow, GetMessageW, GetWindowLongPtrW, IsWindow, LoadCursorW,
     PostMessageW, RegisterClassW, ReleaseCapture, SetCapture, SetProcessDpiAwarenessContext,
@@ -30,7 +15,6 @@
     WM_SYSKEYUP, WM_TIMER, WM_XBUTTONDOWN, WM_XBUTTONUP, WNDCLASSW, WS_CAPTION, WS_CHILD,
     WS_CLIPSIBLINGS, WS_MAXIMIZEBOX, WS_MINIMIZEBOX, WS_POPUPWINDOW, WS_SIZEBOX, WS_VISIBLE,
     XBUTTON1, XBUTTON2,
->>>>>>> 2a894c6b
 };
 
 use std::sync::atomic::{AtomicBool, Ordering};
@@ -437,7 +421,6 @@
         }
     }
 
-<<<<<<< HEAD
     fn open<H, B>(
         parented: bool,
         parent: HWND,
@@ -449,13 +432,6 @@
     where H: WindowHandler + 'static,
           B: FnOnce(&mut crate::Window) -> H,
           B: Send + 'static,
-=======
-    fn open<H, B>(parented: bool, parent: HWND, options: WindowOpenOptions, build: B) -> HWND
-    where
-        H: WindowHandler + 'static,
-        B: FnOnce(&mut crate::Window) -> H,
-        B: Send + 'static,
->>>>>>> 2a894c6b
     {
         unsafe {
             let mut title: Vec<u16> = OsStr::new(&options.title[..]).encode_wide().collect();
